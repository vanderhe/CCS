--- conflicted
+++ resolved
@@ -220,13 +220,9 @@
         best_switch_r = np.around([nswitch_list[opt_sol_index][elem]*self.l_twb[elem].res+self.l_twb[elem].Rmin for elem in range(self.np)], decimals=2)
         elem_pairs = [self.l_twb[elem].name for elem in range(self.np)]
         print(
-<<<<<<< HEAD
             f"    The best switch is {nswitch_list[opt_sol_index][:]} with mse: {mse}, corresponding to distances of {best_switch_r} Å for element pairs {elem_pairs[:]}.")
 
         # [{' '.join(['{:2f}'.format(best_switch_r[elem]) for elem in range(self.np)])}]
-=======
-            f"    The best switch is {nswitch_list[opt_sol_index][:]} with MSE: {mse} ")
->>>>>>> e8e9437f
 
         [g_opt, aa] = self.get_g(nswitch_list[opt_sol_index])
         bb = np.zeros(aa.shape[0])

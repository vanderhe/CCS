[tool.poetry]
name = "ccs"
<<<<<<< HEAD
version = "0.8.2"
=======
version = "0.9.0"
>>>>>>> 97cc12a1
description = "Fitting tools for repulsive two body interactions using curvature constrained splines."
authors = [
    "Akshay Krishna AK",
    "Jolla Kullgren <jolla.kullgren@kemi.uu.se>",
    "Eddie Wadbro <eddie.wadbro@umu.se>"
    ]
maintainers = [
    "Jolla Kullgren <jolla.kullgren@kemi.uu.se>"
    ]
license = "GPL-3"
readme = "README.md"

[tool.poetry.dependencies]
python = ">=3.9"
cvxopt = ">=1.3.0"
ase = ">=3.22.1"
scipy = ">=1.9.2"
numpy = ">=1.23.4"
tqdm = ">=4.64.1"
sympy = ">=1.11.1"
pandas = "^1.5.0"

[tool.poetry.dev-dependencies]
pytest = ">=7.1.3"
pytest-cov = ">=4.0.0"
myst-nb = {version = ">=0.17.1", python = "^3.9"}
sphinx-autoapi = ">=2.0.0"
sphinx-rtd-theme = ">=1.0.0"
python-semantic-release = "7.16.1"

[build-system]
requires = ["poetry-core>=1.0.0"]
build-backend = "poetry.core.masonry.api"

[tool.semantic_release]
version_variable = "pyproject.toml:version" # version location
branch = "master"                           # branch to make releases of
changelog_file = "CHANGELOG.md"             # changelog file
build_command = "poetry build"              # build dists
dist_path = "dist/"                         # where to put dists
upload_to_release = true                    # auto-create GitHub release
upload_to_pypi = false                      # don't auto-upload to PyPI
remove_dist = false                         # don't remove dists
patch_without_tag = true                    # patch release by default<|MERGE_RESOLUTION|>--- conflicted
+++ resolved
@@ -1,10 +1,6 @@
 [tool.poetry]
 name = "ccs"
-<<<<<<< HEAD
-version = "0.8.2"
-=======
 version = "0.9.0"
->>>>>>> 97cc12a1
 description = "Fitting tools for repulsive two body interactions using curvature constrained splines."
 authors = [
     "Akshay Krishna AK",

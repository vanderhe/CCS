--- conflicted
+++ resolved
@@ -1,10 +1,6 @@
 [tool.poetry]
 name = "ccs"
-<<<<<<< HEAD
-version = "0.3.59"
-=======
 version = "0.5.1"
->>>>>>> 2d39dad0
 description = "Fitting tools for repulsive two body interactions using curvature constrained splines."
 authors = [
     "Akshay Krishna AK",
